--- conflicted
+++ resolved
@@ -1,10 +1,6 @@
 {
   "name": "@durlabh/dframework",
-<<<<<<< HEAD
-  "version": "1.0.45",
-=======
-  "version": "1.0.48",
->>>>>>> b042d18a
+  "version": "1.0.49",
   "main": "index.js",
   "license": "MIT",
   "type": "module",
