--- conflicted
+++ resolved
@@ -1,10 +1,6 @@
 {
   "name": "@durlabh/dframework",
-<<<<<<< HEAD
-  "version": "1.0.43",
-=======
   "version": "1.0.47",
->>>>>>> b08ed179
   "main": "index.js",
   "license": "MIT",
   "type": "module",
