import ldap from 'ldapjs';
import { ConfidentialClientApplication, CryptoProvider } from '@azure/msal-node';
import crypto from 'crypto';
import { promisify } from 'util';
import BusinessBase from './business-base.mjs';
import enums from '../enums.mjs';
import appConfig from '../appConfig.js';

const authConfig = appConfig.authConfig
const redirectUri = authConfig.authOptions.redirectUri;
const cryptoProvider = new CryptoProvider();

const clientConfig = {
    timeout: 2000,
    connectTimeout: 3000
};

const dummyConfig = {
    ldapHost: 'ldap://127.0.0.1',
    ldapPort: '389',
    ldapPdc: 'dc',
    ldapServiceUserDN: '',
    ldapServiceUserPassword: '',
    isValid: true
};

class AuthBase {
    /**
     * Retrieves a user from the database given the username.
     * @param {{ username: string }} params - The parameters.
     * @returns {Promise<object>} - The user details.
     * @throws {Error} - If the user is not found.
     */
    async getUserFromDatabase({ username }) {
        const sql = BusinessBase.businessObject.sql;
        const user = await sql.query(`SELECT su.Username, su.EmailAddress, su.RoleId, su.UserId, su.PasswordHash 
                                FROM Security_User su 
                                WHERE su.EmailAddress='${username}' AND su.IsActive=1 AND su.IsDeleted = 0;`);
        if (!user.length) {
            throw new Error(`User not found: ${username}`);
        }
        return user[0];
    }

    /**
     * Retrieves the menu list from the database given the roleId.
     * @param {{ roleId: number }} params - The parameters.
     * @returns {Promise<object[]>} - The menu list.
     */
    async getMenuFromDatabase({ roleId }) {
        const sql = BusinessBase.businessObject.sql;
        return await sql.query(`SELECT * FROM vwRoleMenuList WHERE RoleId = ${roleId} AND IsActive = 1;`);
    }

    /**
     * Hashes a password using SHA-256.
     * @param {string} password - The password to hash.
     * @returns {string} - The hashed password.
     */
    hashPassword(password) {
        const hash = crypto.createHash('sha256');
        hash.update(password);
        return hash.digest('hex');
    }

    /**
     * Filters the menu data to include only items with a non-zero Permission1 value.
     * @param {Array} menuData - The list of menu items to be filtered.
     * @returns {Array} - The filtered list of menu items.
     */

    formatMenuData(menuData) {
        return menuData.filter(item => item.Permission1 !== 0);
    }
}

class Auth extends AuthBase {
    constructor() {
        super();
    }

    /**
     * Authorises a user using the specified method.
     * @param {{ username: string, password: string, methodKey?: string, req: any, res: any, next: any }} params - The parameters.
     * @returns {Promise<object>} - The authorisation result.
     * @throws {Error} - If the authorisation fails.
     */
    async authorise({ username, password, methodKey = "basicAuth", req, res, next }) {

        const authMethods = {
            basicAuth: () => new BasicAuth(),
            entraIdAuth: () => new EntraIDAuth(),
            ldapAuth: () => new LDAPAuth()
        };

        const authMethod = authMethods[methodKey]();

        try {
            const user = await authMethod.authenticate({ username, password, req, res, next });
            if (!user || !user?.success) {
                return {
                    success: false,
                    message: `Invalid username or password`
                };
            }
            return { ...user };
        } catch (error) {
            return {
                success: false,
                message: error.message || error || "Invalid username or password"
            };
        }
    }

    /**
     * Retrieves the configuration for Microsoft Authentication Library (MSAL)
     * @param {{ req: any, res: any, next: any }} params - The parameters.
     * @returns {Promise<object>} - The MSAL configuration.
     * @throws {Error} - If there is an error retrieving the configuration.
     */
    async getMsalConfig({ req, res, next }) {
        const entraIdAuth = new EntraIDAuth();
        try {
            return await entraIdAuth.getMsalConfig({ req, res, next });

        } catch (error) {
            return {
                success: false,
                message: error.message || error || "Invalid username or password"
            };
        }
    }

    /**
     * Retrieves the configuration for Microsoft Authentication Library (MSAL) using the EntraID service.
     * @param {{ req: any, res: any, next: any }} params - The parameters.
     * @returns {Promise<object>} - The MSAL configuration.
     * @throws {Error} - If there is an error retrieving the configuration.
     */
    async getEntraLogin({ req, res, next }) {
        try {
            const entraIdAuth = new EntraIDAuth();
            const config = await entraIdAuth.entraLogin({ req, res, next });
            return config;
        } catch (error) {
            return {
                success: false,
                message: error.message || error || "Invalid username or password"
            };
        }
    }
}


class BasicAuth extends AuthBase {
    async authenticate({ username, password, req }) {
        const { userDetails, menuDetails } = req?.session?.user || {};
        const { email } = userDetails || {};
        if (!username) {
            if (!email) {
                return {
                    success: false,
                    message: 'Session Expired!',
                    user: {}
                };
            }
            return {
                userDetails: {
                    email: email,
                    groups: userDetails.groups,
                    id: userDetails.id,
                    username: userDetails.username,
                    equipmentsList: userDetails.equipmentsList,
                    roleName: userDetails.roleName,
                },
                menuDetails,
                success: true
            };
        };

        const user = await this.getUserFromDatabase({ username });

        const hashedPassword = this.hashPassword(password);

        if (hashedPassword !== user.PasswordHash) {
            throw new Error(`Invalid password.`);
        }

        const roleId = user.RoleId;
        const menuData = this.formatMenuData(await this.getMenuFromDatabase({ roleId }));

        return {
            userDetails: {
                username: user.Username,
                email: user.EmailAddress,
                groups: user.RoleId,
                id: user.UserId
            },
            menuDetails: menuData,
            success: true
        };
    }
}

class LDAPAuth extends AuthBase {
    setLDAPClient({ ldapHost, ldapPort }) {
        this.client = ldap.createClient({
            url: `${ldapHost}:${ldapPort}`,
            ...clientConfig
        });
        this.bind = promisify(this.client.bind).bind(this.client);
        this.unbind = promisify(this.client.unbind).bind(this.client);
    }

    async search(baseDn, searchOptions) {
        return new Promise((resolve, reject) => {
            this.client.search(baseDn, searchOptions, (err, res) => {
                if (err) {
                    reject(new Error(`Search error: ${err.message}`));
                } else {
                    const entries = [];
                    res.on('searchEntry', (entry) => entries.push(entry));
                    res.on('end', () => resolve(entries));
                    res.on('error', (searchErr) => reject(new Error(`Search error: ${searchErr.message}`)));
                }
            });
        });
    }

<<<<<<< HEAD
    async authenticate({ username, password }) {
        const { ldapHost, ldapPort, ldapPdc, ldapServiceUserDN, ldapServiceUserPassword, isValid } = dummyConfig;
        this.setLDAPClient({ ldapHost, ldapPort });
=======
    // comapre password hash in sql only
    async getUserFromDatabase({ username }) {
        const sql = BusinessBase.businessObject.sql;
        return await sql.query(`SELECT su.Username, su.EmailAddress, su.RoleId, su.UserId, su.PasswordHash, r.Name FROM Security_User su LEFT JOIN Security_Role r ON su.RoleId = r.RoleId WHERE su.EmailAddress='${username}' AND su.IsActive=1 AND su.IsDeleted = 0;`);
    }
>>>>>>> 0e62473c

        try {
            await this.bind(ldapServiceUserDN, ldapServiceUserPassword);

            const searchOptions = {
                filter: `uid=${username}`,
                scope: 'sub'
            };

            const searchResults = await this.search(ldapPdc, searchOptions);

            if (!searchResults.length) {
                await this.unbind();
                return { username: null, groups: [], email: '' };
            }

            const userDN = searchResults[0].objectName.toString();
            await this.bind(userDN, password);

            return {
<<<<<<< HEAD
                success: true,
                username,
                email: `${username}@${ldapPdc.replace('dc=', '').replace(',', '.')}`,
                groups: []
=======
                userDetails: {
                    username: user.Username,
                    email: user.EmailAddress,
                    groups: user.RoleId,
                    id: user.UserId,
                    roleName: user.Name
                },
                menuDetails: menuData
>>>>>>> 0e62473c
            };
        } catch (err) {
            throw new Error(err.message);
        } finally {
            await this.unbind();
        }
    }
}

class EntraIDAuth extends Auth {
    constructor() {
        super();
        this.clientApplication = null;
    }

/**
 * Initializes the EntraIDAuth class by setting up the MSAL ConfidentialClientApplication.
 * It first validates that the required configuration properties are defined in the config.
 * If any required properties are missing, an error is thrown.
 * Once validated, it constructs a configuration object for the MSAL client and initializes
 * the ConfidentialClientApplication with it.
 * 
 * @throws {Error} - If any required properties are missing in the configuration.
 */

    //
    async initialize() {
        const { authority } = authConfig.policies.authorities.signUpSignIn;

        // Required properties for validation
        const requiredProperties = {
            clientId: authConfig.authOptions.clientId,
            authority: authority,
            clientSecret: authConfig.authOptions.clientSecret,
        };

        // Identify missing properties
        const missingKeys = Object.keys(requiredProperties).filter((key) => !requiredProperties[key]);

        if (missingKeys.length) {
            // Construct and throw an error listing all missing properties
            throw new Error(`Missing required properties: ${missingKeys.join(", ")}. Please ensure they are defined in the config.`)
        }

        const confidentialClientConfig = {
            auth: {
                ...requiredProperties,
                knownAuthorities: [authConfig.policies.authorityDomain],
            },
            system: {
                loggerOptions: {
                    loggerCallback( message, containsPii) {
                        console.log(message);
                    },
                    piiLoggingEnabled: false,
                }
            }
        };

        // Create an MSAL ConfidentialClientApplication object
        this.clientApplication = new ConfidentialClientApplication(confidentialClientConfig);
    }

    /**
     * Generates a CSRF token, encodes the state parameter, and initiates the first leg of
     * the authorization code flow by redirecting the app to the authorization code url.
     * @param {Express.Request} req - Express request object
     * @param {Express.Response} res - Express response object
     * @param {Express.NextFunction} next - Express next function
     * @returns {Promise<void>}
     */
    async getToken(req, res, next) {
        req.session.csrfToken = cryptoProvider.createNewGuid();

        const state = cryptoProvider.base64Encode(
            JSON.stringify({
                csrfToken: req.session.csrfToken,
                redirectTo: '/users/profile'
            })
        );

        const authCodeUrlRequestParams = {
            state: state,
            scopes: ["User.Read", "Directory.Read.All", "Tenant.Read.All"],
        };

        const authCodeRequestParams = {
            scopes: ["User.Read", "Directory.Read.All", "Tenant.Read.All"],
        };

        return this.redirectToAuthCodeUrl(req, res, next, authCodeUrlRequestParams, authCodeRequestParams);
    };

    /**
    * Prepares the auth code request parameters and initiates the first leg of auth code flow
    * by redirecting the app to the authorization code url.
    * @param req: Express request object
    * @param res: Express response object
    * @param next: Express next function
    * @param authCodeUrlRequestParams: parameters for requesting an auth code url
    * @param authCodeRequestParams: parameters for requesting tokens using auth code
    */
    async redirectToAuthCodeUrl({req, authCodeUrlRequestParams, authCodeRequestParams}) {

        //checking the redirect url exists or not
        if (!redirectUri) {
            throw new Error('Redirect URI not found in configuration');
        }

        // Generate PKCE Codes before starting the authorization flow
        const { verifier, challenge } = await cryptoProvider.generatePkceCodes();

        // Set generated PKCE codes and method as session vars
        req.session.pkceCodes = {
            challengeMethod: 'S256',
            verifier: verifier,
            challenge: challenge,
        };

        /**
         * By manipulating the request objects below before each request, we can obtain
         * auth artifacts with desired claims. For more information, visit:
         * https://azuread.github.io/microsoft-authentication-library-for-js/ref/modules/_azure_msal_node.html#authorizationurlrequest
         * https://azuread.github.io/microsoft-authentication-library-for-js/ref/modules/_azure_msal_node.html#authorizationcoderequest
         **/

        req.session.authCodeUrlRequest = {
            redirectUri: redirectUri,
            responseMode: 'form_post', // recommended for confidential clients
            codeChallenge: req.session.pkceCodes.challenge,
            codeChallengeMethod: req.session.pkceCodes.challengeMethod,
            prompt: authConfig.formOptions.prompt || 'none',
            ...authCodeUrlRequestParams,
        };

        req.session.authCodeRequest = {
            redirectUri: redirectUri,
            code: "",
            ...authCodeRequestParams,
        };

        // Get url to sign user in and consent to scopes needed for application
        try {
            const authCodeUrlResponse = await this.clientApplication.getAuthCodeUrl(req.session.authCodeUrlRequest);
            return {
                success: true,
                redirectUri: authCodeUrlResponse
            }
        } catch (error) {
            throw new Error(error);
        }
    };

    async getMsalConfig({ req, res, next }) {
        // create a GUID for crsf
        req.session.csrfToken = cryptoProvider.createNewGuid();
        if (!this.clientApplication) {
            await this.initialize();
        }

        /**
         * The MSAL Node library allows you to pass your custom state as state parameter in the Request object.
         * The state parameter can also be used to encode information of the app's state before redirect.
         * You can pass the user's state in the app, such as the page or view they were on, as input to this parameter.
         */
        const state = cryptoProvider.base64Encode(
            JSON.stringify({
                csrfToken: req.session.csrfToken,
                appStage: enums.APP_STAGES.SIGN_IN,
            })
        );
        const authCodeUrlRequestParams = {
            authority: authConfig.authOptions.authority,
            state: state,
        };

        const authCodeRequestParams = {

            /**
             * By default, MSAL Node will add OIDC scopes to the auth code url request. For more information, visit:
             * https://docs.microsoft.com/azure/active-directory/develop/v2-permissions-and-consent#openid-connect-scopes
             */
            scopes: authConfig.resourceApi.scopes,
        };

        // trigger the first leg of auth code flow
        return this.redirectToAuthCodeUrl({req, authCodeUrlRequestParams, authCodeRequestParams});
    };

/**
 * Handles the EntraID login flow by exchanging the authorization code for tokens.
 * 
 * This function handles the final step in the OAuth 2.0 authorization code flow.
 * It validates the state and CSRF token, acquires tokens using the provided
 * authorization code, and stores them in the session.
 * 
 * @param {object} params - The parameters.
 * @param {Express.Request} params.req - Express request object containing the authorization code and state.
 * @param {Express.Response} params.res - Express response object.
 * @param {Express.NextFunction} params.next - Express next function.
 * 
 * @returns {Promise<object>} - Returns a promise that resolves to an object with a success status
 * and a redirect URI on success. Throws an error if the state or CSRF token is invalid, or if an error
 * occurs during token acquisition.
 * 
 * @throws {Error} - Throws an error if the state or CSRF token is invalid, or if token acquisition fails.
 */

    async entraLogin({ req }) {
        const responseData = req.body;

        if (!this.clientApplication) {
            await this.initialize();
        }

        if (!responseData.state || responseData.error) {
            throw new Error(!responseData.state ? 'State not found'
                : JSON.stringify({ error: responseData.error, description: responseData.error_description }));
        }

        // Read the state object and determine the stage of the flow
        const state = JSON.parse(cryptoProvider.base64Decode(responseData.state));

        if (state.csrfToken === req.session.csrfToken && state.appStage === enums.APP_STAGES.SIGN_IN) {
            req.session.authCodeRequest.code = responseData.code;
            req.session.authCodeRequest.codeVerifier = req.session.pkceCodes.verifier;
            try {
                const tokenResponse = await this.clientApplication.acquireTokenByCode(req.session.authCodeRequest);
                req.session.accessToken = tokenResponse.accessToken;
                req.session.idToken = tokenResponse.idToken;
                req.session.account = tokenResponse.account;
                req.session.methodKey = "entraIdAuth";
                req.session.isAuthenticated = true;
                const homepage = appConfig.homepageURL || '/';
                return {
                    success: true,
                    redirectUri: homepage
                };
            } catch (error) {
                throw new Error('Redirect URI not found in configuration');
            }
        } else {
            throw new Error('CSRF token mismatch');
        }
<<<<<<< HEAD
    };

    /**
     * Authenticates a user by username and returns user details and menu data
     * @param {Object} options - Object containing username
     * @param {string} options.username - Username
     * @returns {Object} - Object containing user details and menu data
     * @property {Object} userDetails - User details
     * @property {string} userDetails.username - Username
     * @property {string} userDetails.email - Email address
     * @property {number} userDetails.groups - User role ID
     * @property {number} userDetails.id - User ID
     * @property {Object} menuDetails - Menu data
     */
    async authenticateUser({ username }) {
        const user = await this.getUserFromDatabase({ username });
        const roleId = user.RoleId;
        const menuData = this.formatMenuData(await this.getMenuFromDatabase({ roleId }));

        return {
            userDetails: {
                username: user.Username,
                email: user.EmailAddress,
                groups: user.RoleId,
                id: user.UserId
            },
            menuDetails: menuData
        };
    }

    /**
     * Authenticates a user based on session information and returns user details and menu data.
     *
     * This function checks the session for user details and idToken claims. If the user's email
     * is not found, it throws a session expired error. If user data is not available in the session,
     * it attempts to authenticate the user by their email. Throws an error if the user is not authorized.
     *
     * @param {Object} params - An object containing request and response objects.
     * @param {Express.Request} params.req - Express request object containing session data.
     * @param {Express.Response} params.res - Express response object.
     *
     * @returns {Promise<Object>} - A promise that resolves to an object with a success status and user data.
     *
     * @throws {Error} - Throws an error if the session is expired or if the user is not authorized.
     */

    async authenticate({ req, res }) {

        let userData = req?.session?.user;
        const { idTokenClaims = {} } = req?.session?.account ?? {};
        const { preferred_username: email } = idTokenClaims;

        if (!email) {
            throw new Error('Session Expired!');
=======
        const user = await this[isLDAP ? "LDAPAuth" : "basicAuth"]({ username, password });
        if (user) {
            return {
                userDetails: {
                    username: user.userDetails.username,
                    email: user.userDetails.email,
                    groups: user.userDetails.groups,
                    id: user.userDetails.id,
                    equipmentList: user.userDetails.equipmentsList,
                    roleName: user.userDetails.roleName
                },
                menuDetails: user.menuDetails
            };
>>>>>>> 0e62473c
        }

        if (!userData) {
            userData = await this.authenticateUser({ username: email });
            if (!userData) {
                throw new Error(`You (${email}) are not authorized to access the application. Please contact the administrator or log out of your Microsoft account and try again.`);
            }
        };

        return { success: true, ...userData };
    }
}

export default Auth;<|MERGE_RESOLUTION|>--- conflicted
+++ resolved
@@ -33,9 +33,7 @@
      */
     async getUserFromDatabase({ username }) {
         const sql = BusinessBase.businessObject.sql;
-        const user = await sql.query(`SELECT su.Username, su.EmailAddress, su.RoleId, su.UserId, su.PasswordHash 
-                                FROM Security_User su 
-                                WHERE su.EmailAddress='${username}' AND su.IsActive=1 AND su.IsDeleted = 0;`);
+        const user = await sql.query(`SELECT su.Username, su.EmailAddress, su.RoleId, su.UserId, su.PasswordHash FROM Security_User su WHERE su.EmailAddress='${username}' AND su.IsActive=1 AND su.IsDeleted = 0;`);
         if (!user.length) {
             throw new Error(`User not found: ${username}`);
         }
@@ -227,17 +225,9 @@
         });
     }
 
-<<<<<<< HEAD
     async authenticate({ username, password }) {
         const { ldapHost, ldapPort, ldapPdc, ldapServiceUserDN, ldapServiceUserPassword, isValid } = dummyConfig;
         this.setLDAPClient({ ldapHost, ldapPort });
-=======
-    // comapre password hash in sql only
-    async getUserFromDatabase({ username }) {
-        const sql = BusinessBase.businessObject.sql;
-        return await sql.query(`SELECT su.Username, su.EmailAddress, su.RoleId, su.UserId, su.PasswordHash, r.Name FROM Security_User su LEFT JOIN Security_Role r ON su.RoleId = r.RoleId WHERE su.EmailAddress='${username}' AND su.IsActive=1 AND su.IsDeleted = 0;`);
-    }
->>>>>>> 0e62473c
 
         try {
             await this.bind(ldapServiceUserDN, ldapServiceUserPassword);
@@ -258,21 +248,10 @@
             await this.bind(userDN, password);
 
             return {
-<<<<<<< HEAD
                 success: true,
                 username,
                 email: `${username}@${ldapPdc.replace('dc=', '').replace(',', '.')}`,
                 groups: []
-=======
-                userDetails: {
-                    username: user.Username,
-                    email: user.EmailAddress,
-                    groups: user.RoleId,
-                    id: user.UserId,
-                    roleName: user.Name
-                },
-                menuDetails: menuData
->>>>>>> 0e62473c
             };
         } catch (err) {
             throw new Error(err.message);
@@ -517,7 +496,6 @@
         } else {
             throw new Error('CSRF token mismatch');
         }
-<<<<<<< HEAD
     };
 
     /**
@@ -572,21 +550,6 @@
 
         if (!email) {
             throw new Error('Session Expired!');
-=======
-        const user = await this[isLDAP ? "LDAPAuth" : "basicAuth"]({ username, password });
-        if (user) {
-            return {
-                userDetails: {
-                    username: user.userDetails.username,
-                    email: user.userDetails.email,
-                    groups: user.userDetails.groups,
-                    id: user.userDetails.id,
-                    equipmentList: user.userDetails.equipmentsList,
-                    roleName: user.userDetails.roleName
-                },
-                menuDetails: user.menuDetails
-            };
->>>>>>> 0e62473c
         }
 
         if (!userData) {
