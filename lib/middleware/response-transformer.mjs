import ObjectsToCsv from 'objects-to-csv';
import { toExcel } from '../reports.mjs';
import js2xmlparser from 'js2xmlparser';
import dateFormat from 'dateformat';
import dayjs from 'dayjs';
<<<<<<< HEAD
import util from '../util.js';
=======
import { performance } from 'perf_hooks';
import { enums, util } from '../../index.js';
import logger from '../logger.js';
>>>>>>> 498c5cc9

const escapeHTML = str => typeof str === 'string' ? str.replace(/[&<>'"]/g,
    tag => ({
        '&': '&amp;',
        '<': '&lt;',
        '>': '&gt;',
        "'": '&#39;',
        '"': '&quot;'
    }[tag])) : str;

const toHtmlTable = (rows, columns, summaryRow, exportColumns, isCustomExport) => {
    if (!rows) {
        return '';
    }
    rows = ensureArray(rows);
    if (rows.length === 0) {
        return;
    }
    if (!columns) {
        const keys = Object.keys(isCustomExport ? exportColumns : rows[0]);
        columns = [];
        for (const dataKey of keys) {
            columns.push({ dataKey, title: isCustomExport ? exportColumns[dataKey]?.name : dataKey });
        }
    }

    if (!summaryRow) {
        const hasSummary = columns.some(column => column.summary);
        if (hasSummary) {
            summaryRow = {};
            columns.forEach(column => {
                const { summary } = column;
                if (!summary) return;
                const key = column.dataKey || column.id;
                if (typeof summary === 'function') {
                    summaryRow[key] = rows.reduce(summary(key), 0);
                } else if (summary === 'sum') {
                    summaryRow[key] = rows.reduce((total, row) => total + (typeof row[key] === 'number' ? row[key] : 0), 0);
                } else if (summary === 'first') {
                    summaryRow[key] = rows.length > 0 ? rows[0][key] : '';
                } else if (summary === 'last') {
                    summaryRow[key] = rows.length > 0 ? rows[rows.length - 1][key] : '';
                } else {
                    summaryRow[key] = summary;
                }
            });
        }
    }

    const tableRows = [];
    let row = [];
    let rowClass = '';

    for (const column of columns) {
        row.push(column.type === 'number' ? `<col class="table-number">` : `<col>`);
    }
    tableRows.push("<colgroup>" + row.join('') + "</colgroup>");

    row = [];
    for (const column of columns) {
        row.push(escapeHTML(column.title || column.dataKey));
    }
    tableRows.push("<thead><tr><th>" + row.join("</th><th>") + "</th></tr></thead>");
    for (const item of rows) {
        row = [];
        for (const { dataKey, formatter, type, rowStyle } of columns) {
            let v = item[dataKey];
            if (formatter) {
                v = formatter(v, item);
            }
            if (rowStyle) {
                rowClass = rowStyle(v, item);
            }
            const tdClass = type === 'number' ? 'table-number' : '';
            row.push((tdClass ? `<td class=${tdClass}>` : '<td>') + (v === undefined || v === null ? '' : escapeHTML(v)) + '</td>');
        }
        tableRows.push(`<tr style="${rowClass}">` + row.join("") + "</tr>");
    }

    if (summaryRow) {
        row = [];
        for (const { dataKey, formatter, type } of columns) {
            let v = summaryRow[dataKey];
            if (formatter) {
                v = formatter(v, summaryRow, { summary: true });
            }
            const tdClass = type === 'number' ? 'table-number' : '';
            row.push((tdClass ? `<td class=${tdClass}>` : '<td>') + (v === undefined || v === null ? '' : escapeHTML(v)) + '</td>');
        }
        tableRows.push("<tfoot><tr>" + row.join("") + "</tr></tfoot>");
    }
    return "<table border='1'>" + tableRows.join("") + "</table>";
}

export { toHtmlTable };

const mimeTypes = {
    json: 'application/json',
    csv: 'text/csv',
    xlsx: 'application/vnd.openxmlformats-officedocument.spreadsheetml.sheet',
    txt: 'text/plain',
    xml: 'text/xml',
    html: 'text/html'
};

const arrayResponseTypes = [mimeTypes.csv, mimeTypes.xlsx, mimeTypes.html];
const isForXMLResponseType = [mimeTypes.xlsx, mimeTypes.xml, mimeTypes.html];

const ensureArray = function (data) {
    if (!Array.isArray(data)) {
        return [data];
    }
    return data;
}

const formatDateTime = function ({ value, format }) {
    if (!value) {
        return '';
    }
    const langL = 'en';
    const dateShow = ((typeof value === 'string') && value.includes('T')) ? dayjs(value).locale(langL).utc().format(format) : dayjs(value).locale(langL).format(format);
    return dateShow;
}

/**
 * Transforms an array of data objects by updating their keys and formatting values based on provided mappings and options.
 *
 * @param {Object} params - The parameters for the transformation.
 * @param {Array<Object>} params.data - The array of data records to transform.
 * @param {Object} params.keyMapping - An object mapping original keys to new keys.
 * @param {Object} params.columns - An object describing each column's value type and options.
 * @param {boolean} [params.isForXML=false] - Whether to use XML key names.
 * @param {string} params.userDateFormat - The date format to use for date fields.
 * @param {string} params.userDateTimeFormat - The date-time format to use for date-time fields.
 * @param {number} params.userTimezoneOffset - The user's timezone offset in minutes.
 * @param {Object} params.lookups - Lookup objects for mapping values to labels.
 * @param {Object} [params.lookupFields={}] - Fields that require lookup transformation.
 * @returns {Array<Object>} The transformed array of data records with updated keys and formatted values.
 */
const updateKeys = function ({ data, keyMapping, columns, isForXML = false, userDateFormat, userDateTimeFormat, userTimezoneOffset, lookups, lookupFields = {} }) {
    if (!data || !Array.isArray(data) || data.length === 0) {
        return [];
    }

    const updatedObject = data.map(record => {
        const updatedRecord = {};

        for (const ele of Object.keys(keyMapping)) {
            const keyName = isForXML ? ele : keyMapping[ele];
            const { valueType, keepUTC = false } = columns[ele];

            let value = record[ele];

            const isParsable = columns[ele]?.isParsable !== false ? true : columns[ele]?.isParsable;

            if (util.dateTimeFields.includes(valueType)) {
                if (value !== null && value !== undefined) {
                    if (userTimezoneOffset && !keepUTC) {
                        value = dayjs.utc(value).add(Number(userTimezoneOffset), 'minute')
                    }
                    value = formatDateTime({ value, format: valueType === 'date' ? userDateFormat : userDateTimeFormat });
                } else {
                    value = '';
                }
            } else if (valueType === 'boolean') {
                value = value === true || value === 1 ? 'Yes' : 'No';
            } else if (valueType === 'number' && isParsable) {
                value = value !== null ? parseInt(value) : '';
            }

            for (const field in lookupFields) {
                const lookupKeyName = lookupFields[field].keyName;
                const key = isForXML ? keyName : ele;
                if (lookupKeyName.includes(key)) {
                    const lookupValue = lookupFields[field].lookupKey;
                    const indexValue = lookups[lookupValue]?.findIndex(e => e.value === value);
                    if (indexValue > -1) {
                        value = lookups[lookupValue][indexValue].label;
                    }
                }
            }

            updatedRecord[keyName] = [undefined, null].includes(value) ? '' : value;
        }

        return updatedRecord;
    });

    return updatedObject;
}

const acceptableMimeTypes = Object.entries(mimeTypes).map(([, value]) => value);

const updateLookups = ({ data, exportColumns, lookups = {} }) => {
    const columnsArray = Object.values(exportColumns);
    const newLookups = Object.fromEntries(
        Object.entries(lookups).map(([key, value]) => [key.toUpperCase(), value])
    );

    const lookupKeys = new Set(Object.keys(newLookups));
    // Create a map of columns that have matching headers in lookupKeys
    const headerToFieldMap = columnsArray
        .filter(column => lookupKeys.has(column.headerName.toUpperCase()) || (column.lookup && lookupKeys.has(column.lookup.toUpperCase())))
        .reduce((map, column) => {
            map[column.headerName.toUpperCase()] = column.field;
            if (column.lookup) {
                map[column.lookup.toUpperCase()] = column.field;
            }
            return map;
        }, {});

    // Iterate through data once and update values
    data.forEach(dataItem => {
        Object.entries(headerToFieldMap).forEach(([headerName, field]) => {
            const lookupItem = newLookups[headerName]?.find(
                item => item.value === dataItem[field]
            );
            if (lookupItem) {
                dataItem[field] = lookupItem.label;
            }
        });
    });

    if (Array.isArray(data)) {
        data.forEach(item => {
            if (item.FrequencyType !== undefined) {
                item.FrequencyType = util.getFrequencyType(item.FrequencyType);
            }
            if (item.Priority !== undefined) {
                item.Priority = util.getPriority(item.Priority);
            }
            if (item.DefinedDays !== undefined) {
                item.DefinedDays = util.getSelectedDays(item.DefinedDays);
            }
        });
    }
};

<<<<<<< HEAD
=======
/**
 * Sanitizes and transforms an array of data records based on specified column definitions.
 *
 * @param {Object} params - Parameters for sanitizing the data.
 * @param {Array<Object>} params.data - The original array of data records to sanitize.
 * @param {Object} [params.columns={}] - An object defining the columns to retain and rename.
 * Each key is a field in the original data, and its value may contain a `name` property
 * to rename the field in the output.
 *
 * @returns {Array<Object>} - A new array of sanitized data records,
 * including only the specified fields with `null`, `undefined`, or falsy values replaced by an empty string.
 */
const sanitizeData = ({ data, columns = {}, responseType }) => {
    const fieldsToKeep = Object.keys(columns);

    if (!fieldsToKeep.length) return data;

    return data.map(record =>
        fieldsToKeep.reduce((acc, field) => {
            let name = columns[field]?.name || field;
            const value = record[field];
            if (responseType === mimeTypes.xml) {
                // Ensure name is a string before calling replace
                name = (typeof name === 'string' ? name : String(name || field)).replace(/[^a-zA-Z0-9._-]/g, '');
            }
            acc[name] = !value ? '' : value;
            return acc;
        }, {})
    );
};

>>>>>>> 498c5cc9
const responseTransformer = async function (req, res, next) {
    res.transform = async function ({ success, ...others }, { responseType, fileName, data: dataField = "data" } = {}) {
        let data = success === true ? others[dataField] : {};
        if (!success) {
            return res.status(400).json({ success: false, message: data });
        }

        const exportColumns = others?.exportColumns, userDateFormat = others?.userDateFormat, isElastic = others?.isElastic, userTimezoneOffset = others?.userTimezoneOffset, lookups = others?.lookups, lookupFields = others?.lookupFields, addExecutionTimeLogger = others?.addExecutionTimeLogger;
        const dateTimeFormat = userDateFormat + util.dateTimeExportFormat;
        const isMultiSheetExport = others?.isMultiSheetExport || false;
        
        // Safely handle req.path to prevent TypeError: r.replace is not a function
        const safePath = (req.path && typeof req.path === 'string') ? req.path.substr(1) : 'export';
        fileName = `${!fileName ? safePath.replace(util.fileNameRegex, '-') : fileName}-${dateFormat(new Date(), "isoDateTime").replace(/:/g, '')}`;

        if (data !== undefined && data !== null && typeof data === 'object') {
            if (!responseType) {
                responseType = req.accepts(acceptableMimeTypes) || 'application/json';
            }
        }
        if (responseType?.indexOf('/') === -1) {
            responseType = mimeTypes[responseType];
        }

        const isExportOperation = (typeof exportColumns === 'object' && Object.keys(exportColumns).length > 0);
        let columns = {};
        const columnKeyMappings = {};
        let jsonResponse = others;
        if (isExportOperation) {
            const startTime = performance.now();
            for (const key in exportColumns) {
                const exportColumn = exportColumns[key];

                const commonProperties = { width: exportColumn.width / util.excelColumnWidthEnum, name: exportColumn.headerName, valueType: exportColumn.type, keepUTC: exportColumn.keepUTC, isParsable: exportColumn.isParsable };

                columns[key] = { ...commonProperties };

                if (isElastic) {
                    columnKeyMappings[exportColumn.field] = exportColumn.headerName;
                } else if (data.columns && data.columns[key]?.name) {
                    const dataColumn = data.columns[key];
                    columns[key] = { ...commonProperties, ...dataColumn, name: exportColumn.headerName };
                    columnKeyMappings[dataColumn.name] = exportColumn.headerName;
                } else if (Array.isArray(data)) {
                    columns[key].name = exportColumn.headerName;
                    columnKeyMappings[exportColumn.field] = exportColumn.headerName;
                }
            }
            if (addExecutionTimeLogger) {
                const endTimeConcat = performance.now();
                logger.info(`Execution time taken for columns generation: ${endTimeConcat - startTime} ms`);
            }

            if (Object.keys(columns)?.length === 0) {
                columns = data.columns || {};
            }

            const lookupStartTime = performance.now();
            updateLookups({ data, exportColumns, lookups });
            if (addExecutionTimeLogger) {
                const endTimeLookup = performance.now();
                logger.info(`Execution time taken for updating lookups: ${endTimeLookup - lookupStartTime} ms`);
            }

            if (arrayResponseTypes.includes(responseType)) {
                data = ensureArray(data);
            }

            if (exportColumns && Object.keys(exportColumns)?.length > 0) {
<<<<<<< HEAD
                data = updateKeys({ data, keyMapping: isMultiSheetExport ? columns : columnKeyMappings, columns, userDateFormat, userDateTimeFormat: dateTimeFormat, userTimezoneOffset, lookups, lookupFields, isForXML: isForXMLResponseType.includes(responseType) });
=======
                sheets = isMultiSheetExport ? data : [{ title: "Main", columns, rows: data }];
                const updateKeysStartTime = performance.now();
                for (const sheet of sheets) {
                    if (sheet.rows && sheet.rows.length > 0) {
                        sheet.rows = updateKeys({ data: sheet.rows, keyMapping: isMultiSheetExport ? sheet.columns : columnKeyMappings, columns: sheet.columns, userDateFormat, userDateTimeFormat: dateTimeFormat, userTimezoneOffset, lookups, lookupFields, isForXML: isForXMLResponseType.includes(responseType) });
                    }
                }
                if (addExecutionTimeLogger) {
                    const endTimeUpdateKeys = performance.now();
                    logger.info(`Execution time taken for updateKeys: ${endTimeUpdateKeys - updateKeysStartTime} ms`);
                }
>>>>>>> 498c5cc9
            }
        }
        // Iterates over each record to format Date fields using the appropriate date or datetime format.
        // Also converts boolean values to strings based on the exportColumns configuration.
        if (Array.isArray(data)) {
            data = data.map(record => {
                const formattedRecord = { ...record }; // create a shallow copy of the record
                for (const [key, value] of Object.entries(record)) {
                    if (exportColumns && !exportColumns[key]) {
                        continue;
                    }
                    if (value && value instanceof Date) {
                        formattedRecord[key] = formatDateTime({ value, format: dateTimeFormat || enums.dateTimeExportFormat }); // format date or datetime
                        continue;
                    }
                    if (value !== null && value !== undefined && typeof value === 'boolean') {
                        formattedRecord[key] = value.toString(); // convert boolean to string
                    }
                }
                return formattedRecord;
            });
        }
        switch (responseType) {
            case mimeTypes.json:
                data = sanitizeData({ data, columns });
                res.set('Content-Type', 'application/json');
                if (exportColumns && Object.keys(exportColumns)?.length > 0) {
                    if (!isExportOperation) {
                        data = updateKeys({ data, keyMapping: columnKeyMappings, columns, userDateFormat, userDateTimeFormat: dateTimeFormat, userTimezoneOffset, lookups, lookupFields });
                    }
                    jsonResponse = data;
                }
                return Object.keys(others).length === 1 ? res.json(data) : res.json(jsonResponse);
            case mimeTypes.xlsx:
                data = data.data || data;
<<<<<<< HEAD
                if (data.length > 0) {
                    res.set('Content-Type', responseType);
                    res.set('Content-Disposition', `attachment; filename="${fileName}.xlsx"`);
                    const sheets = isMultiSheetExport ? data : [{ title: "Main", columns, rows: data }];
                    return await toExcel({ sheets, stream: res, exportColumns: true, userDateFormat, userDateTimeFormat: dateTimeFormat, userTimezoneOffset, lookups, lookupFields });
                }
=======
                res.set('Content-Type', responseType);
                res.set('Content-Disposition', `attachment; filename="${fileName}.xlsx"`);
                return await toExcel({ sheets, stream: res, exportColumns: true, userDateFormat, userDateTimeFormat: dateTimeFormat, userTimezoneOffset, lookups, lookupFields, addExecutionTimeLogger });
>>>>>>> 498c5cc9
                break;
            case mimeTypes.csv:
                if (data.length > 0) {
                    const csv = new ObjectsToCsv(data);
                    res.set('Content-Disposition', `attachment; filename="${fileName}.csv"`);
                    res.set('Content-Type', responseType);
                    return res.send(await csv.toString());
                }
                break;
            case mimeTypes.txt:
                break;
            case mimeTypes.xml:
                res.set('Content-Type', 'text/xml');
                return res.send(js2xmlparser.parse("root", data));
            case mimeTypes.html:
                if (data.length > 0) {
                    if (Object.keys(columns)?.length === 0) {
                        columns = data.columns || {};
                    }
                    return res.send(toHtmlTable(data, undefined, undefined, columns, true));
                }
                break;
            default:
                return res.send(data);
        }
        return res.send('No data!, for the selected operation');
    }
    next();
};

export default responseTransformer;<|MERGE_RESOLUTION|>--- conflicted
+++ resolved
@@ -3,13 +3,10 @@
 import js2xmlparser from 'js2xmlparser';
 import dateFormat from 'dateformat';
 import dayjs from 'dayjs';
-<<<<<<< HEAD
 import util from '../util.js';
-=======
+import enums from '../enums.mjs';
 import { performance } from 'perf_hooks';
-import { enums, util } from '../../index.js';
 import logger from '../logger.js';
->>>>>>> 498c5cc9
 
 const escapeHTML = str => typeof str === 'string' ? str.replace(/[&<>'"]/g,
     tag => ({
@@ -248,8 +245,6 @@
     }
 };
 
-<<<<<<< HEAD
-=======
 /**
  * Sanitizes and transforms an array of data records based on specified column definitions.
  *
@@ -281,7 +276,6 @@
     );
 };
 
->>>>>>> 498c5cc9
 const responseTransformer = async function (req, res, next) {
     res.transform = async function ({ success, ...others }, { responseType, fileName, data: dataField = "data" } = {}) {
         let data = success === true ? others[dataField] : {};
@@ -351,9 +345,6 @@
             }
 
             if (exportColumns && Object.keys(exportColumns)?.length > 0) {
-<<<<<<< HEAD
-                data = updateKeys({ data, keyMapping: isMultiSheetExport ? columns : columnKeyMappings, columns, userDateFormat, userDateTimeFormat: dateTimeFormat, userTimezoneOffset, lookups, lookupFields, isForXML: isForXMLResponseType.includes(responseType) });
-=======
                 sheets = isMultiSheetExport ? data : [{ title: "Main", columns, rows: data }];
                 const updateKeysStartTime = performance.now();
                 for (const sheet of sheets) {
@@ -365,7 +356,6 @@
                     const endTimeUpdateKeys = performance.now();
                     logger.info(`Execution time taken for updateKeys: ${endTimeUpdateKeys - updateKeysStartTime} ms`);
                 }
->>>>>>> 498c5cc9
             }
         }
         // Iterates over each record to format Date fields using the appropriate date or datetime format.
@@ -401,19 +391,9 @@
                 return Object.keys(others).length === 1 ? res.json(data) : res.json(jsonResponse);
             case mimeTypes.xlsx:
                 data = data.data || data;
-<<<<<<< HEAD
-                if (data.length > 0) {
-                    res.set('Content-Type', responseType);
-                    res.set('Content-Disposition', `attachment; filename="${fileName}.xlsx"`);
-                    const sheets = isMultiSheetExport ? data : [{ title: "Main", columns, rows: data }];
-                    return await toExcel({ sheets, stream: res, exportColumns: true, userDateFormat, userDateTimeFormat: dateTimeFormat, userTimezoneOffset, lookups, lookupFields });
-                }
-=======
                 res.set('Content-Type', responseType);
                 res.set('Content-Disposition', `attachment; filename="${fileName}.xlsx"`);
                 return await toExcel({ sheets, stream: res, exportColumns: true, userDateFormat, userDateTimeFormat: dateTimeFormat, userTimezoneOffset, lookups, lookupFields, addExecutionTimeLogger });
->>>>>>> 498c5cc9
-                break;
             case mimeTypes.csv:
                 if (data.length > 0) {
                     const csv = new ObjectsToCsv(data);
