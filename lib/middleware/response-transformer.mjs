import ObjectsToCsv from 'objects-to-csv';
import { toExcel } from '../reports.mjs';
import js2xmlparser from 'js2xmlparser';
import dateFormat from 'dateformat';
import dayjs from 'dayjs';
import { performance } from 'perf_hooks';
import { util } from '../../index.js';
import logger from '../logger.js';

const escapeHTML = str => typeof str === 'string' ? str.replace(/[&<>'"]/g,
    tag => ({
        '&': '&amp;',
        '<': '&lt;',
        '>': '&gt;',
        "'": '&#39;',
        '"': '&quot;'
    }[tag])) : str;

const toHtmlTable = (rows, columns, summaryRow, exportColumns, isCustomExport) => {
    if (!rows) {
        return '';
    }
    rows = ensureArray(rows);
    if (rows.length === 0) {
        return;
    }
    if (!columns) {
        const keys = Object.keys(isCustomExport ? exportColumns : rows[0]);
        columns = [];
        for (const dataKey of keys) {
            columns.push({ dataKey, title: isCustomExport ? exportColumns[dataKey]?.name : dataKey });
        }
    }

    if (!summaryRow) {
        const hasSummary = columns.some(column => column.summary);
        if (hasSummary) {
            summaryRow = {};
            columns.forEach(column => {
                const { summary } = column;
                if (!summary) return;
                const key = column.dataKey || column.id;
                if (typeof summary === 'function') {
                    summaryRow[key] = rows.reduce(summary(key), 0);
                } else if (summary === 'sum') {
                    summaryRow[key] = rows.reduce((total, row) => total + (typeof row[key] === 'number' ? row[key] : 0), 0);
                } else if (summary === 'first') {
                    summaryRow[key] = rows.length > 0 ? rows[0][key] : '';
                } else if (summary === 'last') {
                    summaryRow[key] = rows.length > 0 ? rows[rows.length - 1][key] : '';
                } else {
                    summaryRow[key] = summary;
                }
            });
        }
    }

    const tableRows = [];
    let row = [];
    let rowClass = '';

    for (const column of columns) {
        row.push(column.type === 'number' ? `<col class="table-number">` : `<col>`);
    }
    tableRows.push("<colgroup>" + row.join('') + "</colgroup>");

    row = [];
    for (const column of columns) {
        row.push(escapeHTML(column.title || column.dataKey));
    }
    tableRows.push("<thead><tr><th>" + row.join("</th><th>") + "</th></tr></thead>");
    for (const item of rows) {
        row = [];
        for (const { dataKey, formatter, type, rowStyle } of columns) {
            let v = item[dataKey];
            if (formatter) {
                v = formatter(v, item);
            }
            if (rowStyle) {
                rowClass = rowStyle(v, item);
            }
            const tdClass = type === 'number' ? 'table-number' : '';
            row.push((tdClass ? `<td class=${tdClass}>` : '<td>') + (v === undefined || v === null ? '' : escapeHTML(v)) + '</td>');
        }
        tableRows.push(`<tr style="${rowClass}">` + row.join("") + "</tr>");
    }

    if (summaryRow) {
        row = [];
        for (const { dataKey, formatter, type } of columns) {
            let v = summaryRow[dataKey];
            if (formatter) {
                v = formatter(v, summaryRow, { summary: true });
            }
            const tdClass = type === 'number' ? 'table-number' : '';
            row.push((tdClass ? `<td class=${tdClass}>` : '<td>') + (v === undefined || v === null ? '' : escapeHTML(v)) + '</td>');
        }
        tableRows.push("<tfoot><tr>" + row.join("") + "</tr></tfoot>");
    }
    return "<table border='1'>" + tableRows.join("") + "</table>";
}

export { toHtmlTable };

const mimeTypes = {
    json: 'application/json',
    csv: 'text/csv',
    xlsx: 'application/vnd.openxmlformats-officedocument.spreadsheetml.sheet',
    txt: 'text/plain',
    xml: 'text/xml',
    html: 'text/html'
};

const arrayResponseTypes = [mimeTypes.csv, mimeTypes.xlsx, mimeTypes.html];
const isForXMLResponseType = [mimeTypes.xlsx, mimeTypes.xml, mimeTypes.html];

const ensureArray = function (data) {
    if (!Array.isArray(data)) {
        return [data];
    }
    return data;
}

const formatDateTime = function ({ value, format }) {
    if (!value) {
        return '';
    }
    const langL = 'en';
    const dateShow = ((typeof value === 'string') && value.includes('T')) ? dayjs(value).locale(langL).utc().format(format) : dayjs(value).locale(langL).format(format);
    return dateShow;
}

const updateKeys = function ({ data, keyMapping, columns, isForXML = false, userDateFormat, userDateTimeFormat, userTimezoneOffset, lookups, lookupFields = {} }) {
    if (!data || !Array.isArray(data) || data.length === 0) {
        return [];
    }

    const updatedObject = data.map(record => {
        const updatedRecord = {};

        for (const ele of Object.keys(keyMapping)) {
            const keyName = isForXML ? ele : keyMapping[ele];
            const { valueType, keepUTC = false } = columns[ele];

            let value = record[ele];

            const isParsable = columns[ele]?.isParsable !== false ? true : columns[ele]?.isParsable;

            if (util.dateTimeFields.includes(valueType)) {
                if (value !== null && value !== undefined) {
                    if (userTimezoneOffset && !keepUTC) {
                        value = dayjs.utc(value).add(Number(userTimezoneOffset), 'minute')
                    }
                    value = formatDateTime({ value, format: valueType === 'date' ? userDateFormat : userDateTimeFormat });
                } else {
                    value = '';
                }
            } else if (valueType === 'boolean') {
                value = value === true || value === 1 ? 'Yes' : 'No';
            } else if (valueType === 'number' && isParsable) {
                value = value !== null ? parseInt(value) : '';
            }

            for (const field in lookupFields) {
                const lookupKeyName = lookupFields[field].keyName;
                const key = isForXML ? keyName : ele;
                if (lookupKeyName.includes(key)) {
                    const lookupValue = lookupFields[field].lookupKey;
                    const indexValue = lookups[lookupValue]?.findIndex(e => e.value === value);
                    if (indexValue > -1) {
                        value = lookups[lookupValue][indexValue].label;
                    }
                }
            }

            updatedRecord[keyName] = value;
        }

        return updatedRecord;
    });

    return updatedObject;
}

const acceptableMimeTypes = Object.entries(mimeTypes).map(([, value]) => value);

const updateLookups = ({ data, exportColumns, lookups = {} }) => {
    const columnsArray = Object.values(exportColumns);
    const newLookups = Object.fromEntries(
        Object.entries(lookups).map(([key, value]) => [key.toUpperCase(), value])
    );

    const lookupKeys = new Set(Object.keys(newLookups));
    // Create a map of columns that have matching headers in lookupKeys
    const headerToFieldMap = columnsArray
        .filter(column => lookupKeys.has(column.headerName.toUpperCase()) || (column.lookup && lookupKeys.has(column.lookup.toUpperCase())))
        .reduce((map, column) => {
            map[column.headerName.toUpperCase()] = column.field;
            if (column.lookup) {
                map[column.lookup.toUpperCase()] = column.field;
            }
            return map;
        }, {});

    // Iterate through data once and update values
    data.forEach(dataItem => {
        Object.entries(headerToFieldMap).forEach(([headerName, field]) => {
            const lookupItem = newLookups[headerName]?.find(
                item => item.value === dataItem[field]
            );
            if (lookupItem) {
                dataItem[field] = lookupItem.label;
            }
        });
    });

    if (Array.isArray(data)) {
        data.forEach(item => {
            if (item.FrequencyType !== undefined) {
                item.FrequencyType = util.getFrequencyType(item.FrequencyType);
            }
            if (item.Priority !== undefined) {
                item.Priority = util.getPriority(item.Priority);
            }
            if (item.DefinedDays !== undefined) {
                item.DefinedDays = util.getSelectedDays(item.DefinedDays);
            }
        });
    }
};

/**
 * Sanitizes and transforms an array of data records based on specified column definitions.
 *
 * @param {Object} params - Parameters for sanitizing the data.
 * @param {Array<Object>} params.data - The original array of data records to sanitize.
 * @param {Object} [params.columns={}] - An object defining the columns to retain and rename.
 * Each key is a field in the original data, and its value may contain a `name` property
 * to rename the field in the output.
 *
 * @returns {Array<Object>} - A new array of sanitized data records,
 * including only the specified fields with `null`, `undefined`, or falsy values replaced by an empty string.
 */
const sanitizeData = ({ data, columns = {}, responseType }) => {
    const fieldsToKeep = Object.keys(columns);

    if (!fieldsToKeep.length) return data;

    return data.map(record =>
        fieldsToKeep.reduce((acc, field) => {
            let name = columns[field]?.name || field;
            const value = record[field];
            if (responseType === mimeTypes.xml) {
                name = name.replace(/[^a-zA-Z0-9._-]/g, '');
            }
            acc[name] = !value ? '' : value;
            return acc;
        }, {})
    );
};

const responseTransformer = async function (req, res, next) {
    res.transform = async function ({ success, ...others }, { responseType, fileName, data: dataField = "data" } = {}) {
        let data = success === true ? others[dataField] : {};
        if (!success) {
            return res.status(400).json({ success: false, message: data });
        }

        const exportColumns = others?.exportColumns, userDateFormat = others?.userDateFormat, isElastic = others?.isElastic, userTimezoneOffset = others?.userTimezoneOffset, lookups = others?.lookups, lookupFields = others?.lookupFields, addExecutionTimeLogger = others?.addExecutionTimeLogger;
        const dateTimeFormat = userDateFormat + util.dateTimeExportFormat;
        const isMultiSheetExport = others?.isMultiSheetExport || false;
        fileName = `${!fileName ? req.path.substr(1).replace(util.fileNameRegex, '-') : fileName}-${dateFormat(new Date(), "isoDateTime").replace(/:/g, '')}`;

        if (data !== undefined && data !== null && typeof data === 'object') {
            if (!responseType) {
                responseType = req.accepts(acceptableMimeTypes) || 'application/json';
            }
        }
        if (responseType?.indexOf('/') === -1) {
            responseType = mimeTypes[responseType];
        }

        const isExportOperation = (typeof exportColumns === 'object' && Object.keys(exportColumns).length > 0);
        let columns = {};
        const columnKeyMappings = {};
        let jsonResponse = others;
        let sheets = [];
        if (isExportOperation) {
            const startTime = performance.now();
            for (const key in exportColumns) {
                const exportColumn = exportColumns[key];

                const commonProperties = { width: exportColumn.width / util.excelColumnWidthEnum, name: exportColumn.headerName, valueType: exportColumn.type, keepUTC: exportColumn.keepUTC, isParsable: exportColumn.isParsable };

                columns[key] = { ...commonProperties };

                if (isElastic) {
                    columnKeyMappings[exportColumn.field] = exportColumn.headerName;
                } else if (data.columns && data.columns[key]?.name) {
                    const dataColumn = data.columns[key];
                    columns[key] = { ...commonProperties, ...dataColumn, name: exportColumn.headerName };
                    columnKeyMappings[dataColumn.name] = exportColumn.headerName;
                } else if (Array.isArray(data)) {
                    columns[key].name = exportColumn.headerName;
                    columnKeyMappings[exportColumn.field] = exportColumn.headerName;
                }
            }
            if (addExecutionTimeLogger) {
                const endTimeConcat = performance.now();
                logger.info(`Execution time taken for columns generation: ${endTimeConcat - startTime} ms`);
            }

            if (Object.keys(columns)?.length === 0) {
                columns = data.columns || {};
            }
<<<<<<< HEAD

            const lookupStartTime = performance.now();
            updateLookups({ data });
            if (addExecutionTimeLogger) {
                const endTimeLookup = performance.now();
                logger.info(`Execution time taken for updating lookups: ${endTimeLookup - lookupStartTime} ms`);
            }
=======
            updateLookups({ data, exportColumns, lookups });
>>>>>>> 0a1d52d3

            if (arrayResponseTypes.includes(responseType)) {
                data = ensureArray(data);
            }

            if (exportColumns && Object.keys(exportColumns)?.length > 0) {
                sheets = isMultiSheetExport ? data : [{ title: "Main", columns, rows: data }];
                const updateKeysStartTime = performance.now();
                for (const sheet of sheets) {
                    if (sheet.rows && sheet.rows.length > 0) {
                        sheet.rows = updateKeys({ data: sheet.rows, keyMapping: isMultiSheetExport ? sheet.columns : columnKeyMappings, columns: sheet.columns, userDateFormat, userDateTimeFormat: dateTimeFormat, userTimezoneOffset, lookups, lookupFields, isForXML: isForXMLResponseType.includes(responseType) });
                    }
                }
                if (addExecutionTimeLogger) {
                    const endTimeUpdateKeys = performance.now();
                    logger.info(`Execution time taken for updateKeys: ${endTimeUpdateKeys - updateKeysStartTime} ms`);
                }
            }
        }
        // Iterates over each record to format Date fields using the appropriate date or datetime format.
        // Also converts boolean values to strings based on the exportColumns configuration.
        data = data.map(record => {
            const formattedRecord = { ...record }; // create a shallow copy of the record
            for (const [key, value] of Object.entries(record)) {
                if (!exportColumns[key]) {
                    continue;
                }
                if (value instanceof Date) {
                    formattedRecord[key] = formatDateTime({ value, format: exportColumns[key].type === 'date' ? dateFormat : dateTimeFormat }); // format date or datetime
                    continue;
                }
                if (typeof value === 'boolean') {
                    formattedRecord[key] = value.toString(); // convert boolean to string
                }
            }
            return formattedRecord;
        });
        switch (responseType) {
            case mimeTypes.json:
                data = sanitizeData({ data, columns });
                res.set('Content-Type', 'application/json');
                if (exportColumns && Object.keys(exportColumns)?.length > 0) {
                    if (!isExportOperation) {
                        data = updateKeys({ data, keyMapping: columnKeyMappings, columns, userDateFormat, userDateTimeFormat: dateTimeFormat, userTimezoneOffset, lookups, lookupFields });
                    }
                    jsonResponse = data;
                }
                return Object.keys(others).length === 1 ? res.json(data) : res.json(jsonResponse);
            case mimeTypes.xlsx:
                data = data.data || data;
                res.set('Content-Type', responseType);
                res.set('Content-Disposition', `attachment; filename="${fileName}.xlsx"`);
                return await toExcel({ sheets, stream: res, exportColumns: true, userDateFormat, userDateTimeFormat: dateTimeFormat, userTimezoneOffset, lookups, lookupFields, addExecutionTimeLogger });
                break;
            case mimeTypes.csv:
                if (data.length > 0) {
                    data = sanitizeData({ data, columns });
                    const csv = new ObjectsToCsv(data);
                    res.set('Content-Disposition', `attachment; filename="${fileName}.csv"`);
                    res.set('Content-Type', responseType);
                    return res.send(await csv.toString());
                }
                break;
            case mimeTypes.txt:
                break;
            case mimeTypes.xml:
                data = sanitizeData({ data, columns, responseType });
                res.set('Content-Type', 'text/xml');
                return res.send(js2xmlparser.parse("root", data));
            case mimeTypes.html:
                if (data.length > 0) {
                    if (Object.keys(columns)?.length === 0) {
                        columns = data.columns || {};
                    }
                    return res.send(toHtmlTable(data, undefined, undefined, columns, true));
                }
                break;
            default:
                return res.send(data);
        }
        return res.send('No data!, for the selected operation');
    }
    next();
};

export default responseTransformer;<|MERGE_RESOLUTION|>--- conflicted
+++ resolved
@@ -313,17 +313,13 @@
             if (Object.keys(columns)?.length === 0) {
                 columns = data.columns || {};
             }
-<<<<<<< HEAD
 
             const lookupStartTime = performance.now();
-            updateLookups({ data });
+            updateLookups({ data, exportColumns, lookups });
             if (addExecutionTimeLogger) {
                 const endTimeLookup = performance.now();
                 logger.info(`Execution time taken for updating lookups: ${endTimeLookup - lookupStartTime} ms`);
             }
-=======
-            updateLookups({ data, exportColumns, lookups });
->>>>>>> 0a1d52d3
 
             if (arrayResponseTypes.includes(responseType)) {
                 data = ensureArray(data);
