--- conflicted
+++ resolved
@@ -3,12 +3,8 @@
 import { Readable } from 'stream';
 import logger from './logger.js';
 import dayjs from 'dayjs';
-<<<<<<< HEAD
 import util from './util.js';
-=======
-import { util } from '../index.js';
 import { performance } from 'perf_hooks';
->>>>>>> 498c5cc9
 const { reportDatesFormat, reportTypes, dateTimeExcelExportFormat, dateTimeExcelRowExportFormat } = util;
 
 const sheetName = /[^\w\s-]/gi;
